name = "ReactionDiffusion"
uuid = "dcda7c7e-49c0-481c-982d-c35bedad83cd"
authors = ["Tom W. Hiscock"]
<<<<<<< HEAD
version = "0.1.5"
=======
version = "0.1.4"
>>>>>>> a8b60a56

[deps]
Catalyst = "479239e8-5488-4da2-87a7-35f2df7eef83"
Combinatorics = "861a8166-3701-5b0c-9a16-15d98fcdc6aa"
DifferentialEquations = "0c46a032-eb83-5123-abaf-570d42b7fbaa"
JLD2 = "033835bb-8acc-5ee8-8aae-3f567f8a3819"
LinearAlgebra = "37e2e46d-f89d-539d-b4ee-838fcccc9c8e"
ModelingToolkit = "961ee093-0014-501f-94e3-6117800e7a78"
ProgressMeter = "92933f4c-e287-5a05-a399-4b506db050ca"
Random = "9a3f8284-a2c9-5f02-9a11-845980a1fd5c"
RecipesBase = "3cdcf5f2-1ef4-517c-9805-6587b60abb01"
StructArrays = "09ab397b-f2b6-538f-b94a-2f83cf4a842a"
Symbolics = "0c5d862f-8b57-4792-8d23-62f2024744c7"

[compat]
Catalyst = "13.5"
Combinatorics = "1.0"
DifferentialEquations = "7.12"
JLD2 = "0.4"
ModelingToolkit = "8.75, 9"
ProgressMeter = "1.10"
StructArrays = "0.6"
Symbolics = "5.18"
RecipesBase = "1.3"
julia = "1.10"

[extras]
Test = "8dfed614-e22c-5e08-85e1-65c5234f0b40"

[targets]
test = ["Test"]<|MERGE_RESOLUTION|>--- conflicted
+++ resolved
@@ -1,11 +1,8 @@
 name = "ReactionDiffusion"
 uuid = "dcda7c7e-49c0-481c-982d-c35bedad83cd"
 authors = ["Tom W. Hiscock"]
-<<<<<<< HEAD
 version = "0.1.5"
-=======
-version = "0.1.4"
->>>>>>> a8b60a56
+
 
 [deps]
 Catalyst = "479239e8-5488-4da2-87a7-35f2df7eef83"
